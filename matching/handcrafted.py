import cv2
import numpy as np

from matching.base_matcher import BaseMatcher
import torch

class HandcraftedBaseMatcher(BaseMatcher):
    """
    This class is the parent for all methods that use a handcrafted detector/descriptor,
    It implements the forward which is the same regardless of the feature extractor of choice.
    Therefore this class should *NOT* be instatiated, as it needs its children to define
    the extractor/detector.
    """
    def __init__(self, device="cpu"):
        super().__init__(device)

    @staticmethod
    def tensor_to_numpy_int(im_tensor):
        im_arr = im_tensor.cpu().numpy().transpose(1, 2, 0)
        im = cv2.cvtColor(im_arr, cv2.COLOR_RGB2GRAY)
        im = cv2.normalize(im, None, 0, 255, cv2.NORM_MINMAX).astype('uint8')

        return im

<<<<<<< HEAD
    @torch.inference_mode()
    def forward(self, img0, img1):
=======
    def _forward(self, img0, img1):
>>>>>>> d6ed012e
        """
        "det_descr" is instantiated by the subclasses.
        """

        # convert tensors to numpy 255-based for OpenCV
        img0 = self.tensor_to_numpy_int(img0)
        img1 = self.tensor_to_numpy_int(img1)

        # find the keypoints and descriptors with SIFT
        kp0, des0 = self.det_descr.detectAndCompute(img0, None)
        kp1, des1 = self.det_descr.detectAndCompute(img1, None)
        
        # BFMatcher with default params
        bf = cv2.BFMatcher()
        raw_matches = bf.knnMatch(des0, des1, k=2)
        
        # Apply ratio test
        good = []
        for m, n in raw_matches:
            if m.distance < self.threshold*n.distance:
                good.append(m)
        
        mkpts0, mkpts1 = [], []
        for good_match in good:
            kpt_0 = np.array(kp0[good_match.queryIdx].pt)
            kpt_1 = np.array(kp1[good_match.trainIdx].pt)

            mkpts0.append(kpt_0)
            mkpts1.append(kpt_1)

        mkpts0 = np.array(mkpts0, dtype=np.float32)
        mkpts1 = np.array(mkpts1, dtype=np.float32)

        # process_matches is implemented by the parent BaseMatcher, it is the
        # same for all methods, given the matched keypoints
        return self.process_matches(mkpts0, mkpts1)


class SiftNNMatcher(HandcraftedBaseMatcher):
    def __init__(self, device="cpu", max_num_keypoints=2048, lowe_thresh=0.75, *args, **kwargs):
        super().__init__(device)
        self.threshold = lowe_thresh
        self.det_descr = cv2.SIFT_create(max_num_keypoints)


class OrbNNMatcher(HandcraftedBaseMatcher):
    def __init__(self, device="cpu", max_num_keypoints=2048, lowe_thresh=0.75, *args, **kwargs):
        super().__init__(device)
        self.threshold = lowe_thresh
        self.det_descr = cv2.ORB_create(max_num_keypoints)<|MERGE_RESOLUTION|>--- conflicted
+++ resolved
@@ -22,12 +22,8 @@
 
         return im
 
-<<<<<<< HEAD
     @torch.inference_mode()
-    def forward(self, img0, img1):
-=======
     def _forward(self, img0, img1):
->>>>>>> d6ed012e
         """
         "det_descr" is instantiated by the subclasses.
         """
