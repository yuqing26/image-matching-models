--- conflicted
+++ resolved
@@ -22,13 +22,8 @@
         self.normalize = tfm.Normalize(mean=[0.485, 0.456, 0.406], std=[0.229, 0.224, 0.225])
         self.roma_model.train(False)
         
-<<<<<<< HEAD
     @torch.inference_mode()
-    def forward(self, img0, img1):
-        super().forward(img0, img1)
-=======
     def _forward(self, img0, img1):
->>>>>>> d6ed012e
         # the super-class already makes sure that img0,img1 have same resolution
         # and that h == w
         _, h, w = img0.shape
